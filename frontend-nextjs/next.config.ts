import type { NextConfig } from "next";
import path from "path";

const nextConfig: NextConfig = {
  // Output standalone para Docker
  output: 'standalone',

  // Silenciar warning de workspace root
  outputFileTracingRoot: path.join(__dirname, '../'),
  
  // Optimización de imágenes
  images: {
    formats: ['image/avif', 'image/webp'],
    remotePatterns: [
      {
        protocol: 'https',
        hostname: 'uns-kikaku.com',
      },
      {
        protocol: 'https',
        hostname: 'storage.googleapis.com',
      },
      {
        protocol: 'https',
        hostname: 'cloudinary.com',
      },
    ],
    deviceSizes: [640, 750, 828, 1080, 1200, 1920, 2048, 3840],
    imageSizes: [16, 32, 48, 64, 96, 128, 256, 384],
  },

  // Rewrite removed - frontend calls backend directly

  // Headers de seguridad (CSP removido para desarrollo)
  async headers() {
    return [
      {
        source: '/:path*',
        headers: [
          {
            key: 'X-DNS-Prefetch-Control',
            value: 'on'
          },
          {
            key: 'X-Frame-Options',
            value: 'SAMEORIGIN'
          },
          {
            key: 'X-Content-Type-Options',
            value: 'nosniff'
          },
          {
            key: 'Referrer-Policy',
            value: 'origin-when-cross-origin'
          },
          {
            key: 'Permissions-Policy',
            value: 'camera=(), microphone=(), geolocation=()'
          }
        ],
      },
    ];
  },

  // Compresión habilitada
  compress: true,

  // Configuración de variables de entorno
  eslint: {
    ignoreDuringBuilds: true,
  },
  env: {
    NEXT_PUBLIC_API_URL: process.env.NEXT_PUBLIC_API_URL,
<<<<<<< HEAD
    NEXT_PUBLIC_APP_VERSION: '4.2.0',
=======
    NEXT_PUBLIC_APP_VERSION: process.env.NEXT_PUBLIC_APP_VERSION ?? '4.2.0',
>>>>>>> 02f0d8f0
  },

  // Optimizaciones de producción
  reactStrictMode: true,
  poweredByHeader: false,

  // Configuración experimental
  experimental: {
    optimizePackageImports: ['@radix-ui/react-icons', 'lucide-react'],
    // Aumentar el tiempo de espera para cargar chunks
    optimizeCss: true,
    scrollRestoration: true,
  },

  // Webpack configuration
  webpack: (config, { isServer, dev }) => {
    // Increase chunk loading timeout to 5 minutes (300000ms)
    config.output = {
      ...config.output,
      chunkLoadTimeout: 300000,
    };

    // Mejorar manejo de errores de carga de chunks
    if (!isServer) {
      config.resolve.fallback = {
        ...config.resolve.fallback,
        fs: false,
      };
    }

    // Optimización para desarrollo
    if (dev) {
      config.watchOptions = {
        poll: 1000,
        aggregateTimeout: 300,
      };
    }

    return config;
  },

  // Manejo de errores en producción
  onDemandEntries: {
    maxInactiveAge: 25 * 1000,
    pagesBufferLength: 2,
  },

  // Configuración de logging
  logging: {
    fetches: {
      fullUrl: false,
    },
  },
};

export default nextConfig;<|MERGE_RESOLUTION|>--- conflicted
+++ resolved
@@ -71,11 +71,7 @@
   },
   env: {
     NEXT_PUBLIC_API_URL: process.env.NEXT_PUBLIC_API_URL,
-<<<<<<< HEAD
-    NEXT_PUBLIC_APP_VERSION: '4.2.0',
-=======
     NEXT_PUBLIC_APP_VERSION: process.env.NEXT_PUBLIC_APP_VERSION ?? '4.2.0',
->>>>>>> 02f0d8f0
   },
 
   // Optimizaciones de producción
